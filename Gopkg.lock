# This file is autogenerated, do not edit; changes may be undone by the next 'dep ensure'.


[[projects]]
<<<<<<< HEAD
  digest = "1:09a7f74eb6bb3c0f14d8926610c87f569c5cff68e978d30e9a3540aeb626fdf0"
=======
  branch = "master"
>>>>>>> e6dc01ec
  name = "github.com/bartekn/go-bip39"
  packages = ["."]
  revision = "a05967ea095d81c8fe4833776774cfaff8e5036c"

[[projects]]
  branch = "master"
  name = "github.com/beorn7/perks"
  packages = ["quantile"]
  revision = "3a771d992973f24aa725d07868b467d1ddfceafb"

[[projects]]
  name = "github.com/bgentry/speakeasy"
  packages = ["."]
  revision = "4aabc24848ce5fd31929f7d1e4ea74d3709c14cd"
  version = "v0.1.0"

[[projects]]
  branch = "master"
  name = "github.com/brejski/hid"
  packages = ["."]
  revision = "06112dcfcc50a7e0e4fd06e17f9791e788fdaafc"

[[projects]]
  branch = "master"
  name = "github.com/btcsuite/btcd"
  packages = ["btcec"]
<<<<<<< HEAD
  pruneopts = "UT"
  revision = "cf05f92c3f815bbd5091ed6c73eff51f7b1945e8"

[[projects]]
  digest = "1:386de157f7d19259a7f9c81f26ce011223ce0f090353c1152ffdf730d7d10ac2"
  name = "github.com/btcsuite/btcutil"
  packages = ["bech32"]
  pruneopts = "UT"
=======
  revision = "9a2f9524024889e129a5422aca2cff73cb3eabf6"

[[projects]]
  name = "github.com/btcsuite/btcutil"
  packages = ["bech32"]
>>>>>>> e6dc01ec
  revision = "d4cc87b860166d00d6b5b9e0d3b3d71d6088d4d4"

[[projects]]
  name = "github.com/davecgh/go-spew"
  packages = ["spew"]
  revision = "346938d642f2ec3594ed81d874461961cd0faa76"
  version = "v1.1.0"

[[projects]]
<<<<<<< HEAD
  digest = "1:c7644c73a3d23741fdba8a99b1464e021a224b7e205be497271a8003a15ca41b"
=======
>>>>>>> e6dc01ec
  name = "github.com/ebuchman/fail-test"
  packages = ["."]
  revision = "95f809107225be108efcf10a3509e4ea6ceef3c4"

[[projects]]
  name = "github.com/fsnotify/fsnotify"
  packages = ["."]
  revision = "c2828203cd70a50dcccfb2761f8b1f8ceef9a8e9"
  version = "v1.4.7"

[[projects]]
  name = "github.com/go-kit/kit"
  packages = [
    "log",
    "log/level",
    "log/term",
    "metrics",
    "metrics/discard",
    "metrics/internal/lv",
    "metrics/prometheus"
  ]
  revision = "4dc7be5d2d12881735283bcab7352178e190fc71"
  version = "v0.6.0"

[[projects]]
  name = "github.com/go-logfmt/logfmt"
  packages = ["."]
  revision = "390ab7935ee28ec6b286364bba9b4dd6410cb3d5"
  version = "v0.3.0"

[[projects]]
  name = "github.com/go-stack/stack"
  packages = ["."]
  revision = "259ab82a6cad3992b4e21ff5cac294ccb06474bc"
  version = "v1.7.0"

[[projects]]
<<<<<<< HEAD
  digest = "1:212285efb97b9ec2e20550d81f0446cb7897e57cbdfd7301b1363ab113d8be45"
=======
>>>>>>> e6dc01ec
  name = "github.com/gogo/protobuf"
  packages = [
    "gogoproto",
    "jsonpb",
    "proto",
    "protoc-gen-gogo/descriptor",
    "sortkeys",
    "types"
  ]
<<<<<<< HEAD
  pruneopts = "UT"
=======
>>>>>>> e6dc01ec
  revision = "636bf0302bc95575d69441b25a2603156ffdddf1"
  version = "v1.1.1"

[[projects]]
  name = "github.com/golang/protobuf"
  packages = [
    "proto",
    "ptypes",
    "ptypes/any",
    "ptypes/duration",
    "ptypes/timestamp"
  ]
  revision = "b4deda0973fb4c70b50d226b1af49f3da59f5265"
  version = "v1.1.0"

[[projects]]
  branch = "master"
  name = "github.com/golang/snappy"
  packages = ["."]
  revision = "2e65f85255dbc3072edf28d6b5b8efc472979f5a"

[[projects]]
  name = "github.com/gorilla/context"
  packages = ["."]
  revision = "08b5f424b9271eedf6f9f0ce86cb9396ed337a42"
  version = "v1.1.1"

[[projects]]
  name = "github.com/gorilla/mux"
  packages = ["."]
  revision = "e3702bed27f0d39777b0b37b664b6280e8ef8fbf"
  version = "v1.6.2"

[[projects]]
  name = "github.com/gorilla/websocket"
  packages = ["."]
  revision = "ea4d1f681babbce9545c9c5f3d5194a789c89f5b"
  version = "v1.2.0"

[[projects]]
  branch = "master"
<<<<<<< HEAD
  digest = "1:ac64f01acc5eeea9dde40e326de6b6471e501392ec06524c3b51033aa50789bc"
=======
>>>>>>> e6dc01ec
  name = "github.com/hashicorp/hcl"
  packages = [
    ".",
    "hcl/ast",
    "hcl/parser",
    "hcl/printer",
    "hcl/scanner",
    "hcl/strconv",
    "hcl/token",
    "json/parser",
    "json/scanner",
    "json/token"
  ]
  revision = "ef8a98b0bbce4a65b5aa4c368430a80ddc533168"

[[projects]]
  name = "github.com/inconshreveable/mousetrap"
  packages = ["."]
  revision = "76626ae9c91c4f2a10f34cad8ce83ea42c93bb75"
  version = "v1.0"

[[projects]]
  branch = "master"
  name = "github.com/jmhodges/levigo"
  packages = ["."]
  revision = "c42d9e0ca023e2198120196f842701bb4c55d7b9"

[[projects]]
  branch = "master"
  name = "github.com/kr/logfmt"
  packages = ["."]
  revision = "b84e30acd515aadc4b783ad4ff83aff3299bdfe0"

[[projects]]
  name = "github.com/magiconair/properties"
  packages = ["."]
  revision = "c2353362d570a7bfa228149c62842019201cfb71"
  version = "v1.8.0"

[[projects]]
  name = "github.com/mattn/go-isatty"
  packages = ["."]
  revision = "0360b2af4f38e8d38c7fce2a9f4e702702d73a39"
  version = "v0.0.3"

[[projects]]
  name = "github.com/matttproud/golang_protobuf_extensions"
  packages = ["pbutil"]
  revision = "c12348ce28de40eed0136aa2b644d0ee0650e56c"
  version = "v1.0.1"

[[projects]]
  branch = "master"
<<<<<<< HEAD
  digest = "1:5ab79470a1d0fb19b041a624415612f8236b3c06070161a910562f2b2d064355"
  name = "github.com/mitchellh/mapstructure"
  packages = ["."]
  pruneopts = "UT"
=======
  name = "github.com/mitchellh/mapstructure"
  packages = ["."]
>>>>>>> e6dc01ec
  revision = "f15292f7a699fcc1a38a80977f80a046874ba8ac"

[[projects]]
  name = "github.com/pelletier/go-toml"
  packages = ["."]
  revision = "c01d1270ff3e442a8a57cddc1c92dc1138598194"
  version = "v1.2.0"

[[projects]]
  name = "github.com/pkg/errors"
  packages = ["."]
  revision = "645ef00459ed84a119197bfb8d8205042c6df63d"
  version = "v0.8.0"

[[projects]]
  name = "github.com/pmezard/go-difflib"
  packages = ["difflib"]
  revision = "792786c7400a136282c1664665ae0a8db921c6c2"
  version = "v1.0.0"

[[projects]]
<<<<<<< HEAD
  digest = "1:98225904b7abff96c052b669b25788f18225a36673fba022fb93514bb9a2a64e"
=======
>>>>>>> e6dc01ec
  name = "github.com/prometheus/client_golang"
  packages = [
    "prometheus",
    "prometheus/promhttp"
  ]
  revision = "ae27198cdd90bf12cd134ad79d1366a6cf49f632"

[[projects]]
  branch = "master"
<<<<<<< HEAD
  digest = "1:0f37e09b3e92aaeda5991581311f8dbf38944b36a3edec61cc2d1991f527554a"
  name = "github.com/prometheus/client_model"
  packages = ["go"]
  pruneopts = "UT"
  revision = "5c3871d89910bfb32f5fcab2aa4b9ec68e65a99f"

[[projects]]
  branch = "master"
  digest = "1:dad2e5a2153ee7a6c9ab8fc13673a16ee4fb64434a7da980965a3741b0c981a3"
=======
  name = "github.com/prometheus/client_model"
  packages = ["go"]
  revision = "99fa1f4be8e564e8a6b613da7fa6f46c9edafc6c"

[[projects]]
  branch = "master"
>>>>>>> e6dc01ec
  name = "github.com/prometheus/common"
  packages = [
    "expfmt",
    "internal/bitbucket.org/ww/goautoneg",
    "model"
  ]
<<<<<<< HEAD
  pruneopts = "UT"
  revision = "c7de2306084e37d54b8be01f3541a8464345e9a5"

[[projects]]
  branch = "master"
  digest = "1:a37c98f4b7a66bb5c539c0539f0915a74ef1c8e0b3b6f45735289d94cae92bfd"
=======
  revision = "7600349dcfe1abd18d72d3a1770870d9800a7801"

[[projects]]
  branch = "master"
>>>>>>> e6dc01ec
  name = "github.com/prometheus/procfs"
  packages = [
    ".",
    "internal/util",
    "nfs",
    "xfs"
  ]
<<<<<<< HEAD
  pruneopts = "UT"
  revision = "05ee40e3a273f7245e8777337fc7b46e533a9a92"

[[projects]]
  digest = "1:c4556a44e350b50a490544d9b06e9fba9c286c21d6c0e47f54f3a9214597298c"
=======
  revision = "ae68e2d4c00fed4943b5f6698d504a5fe083da8a"

[[projects]]
>>>>>>> e6dc01ec
  name = "github.com/rcrowley/go-metrics"
  packages = ["."]
  revision = "e2704e165165ec55d062f5919b4b29494e9fa790"

[[projects]]
  name = "github.com/spf13/afero"
  packages = [
    ".",
    "mem"
  ]
  revision = "787d034dfe70e44075ccc060d346146ef53270ad"
  version = "v1.1.1"

[[projects]]
  name = "github.com/spf13/cast"
  packages = ["."]
  revision = "8965335b8c7107321228e3e3702cab9832751bac"
  version = "v1.2.0"

[[projects]]
  name = "github.com/spf13/cobra"
  packages = ["."]
  revision = "7b2c5ac9fc04fc5efafb60700713d4fa609b777b"
  version = "v0.0.1"

[[projects]]
  branch = "master"
  name = "github.com/spf13/jwalterweatherman"
  packages = ["."]
  revision = "7c0cea34c8ece3fbeb2b27ab9b59511d360fb394"

[[projects]]
  name = "github.com/spf13/pflag"
  packages = ["."]
  revision = "583c0c0531f06d5278b7d917446061adc344b5cd"
  version = "v1.0.1"

[[projects]]
  name = "github.com/spf13/viper"
  packages = ["."]
  revision = "25b30aa063fc18e48662b86996252eabdcf2f0c7"
  version = "v1.0.0"

[[projects]]
  name = "github.com/stretchr/testify"
  packages = [
    "assert",
    "require"
  ]
  revision = "12b6f73e6084dad08a7c6e575284b177ecafbc71"
  version = "v1.2.1"

[[projects]]
  branch = "master"
  name = "github.com/syndtr/goleveldb"
  packages = [
    "leveldb",
    "leveldb/cache",
    "leveldb/comparer",
    "leveldb/errors",
    "leveldb/filter",
    "leveldb/iterator",
    "leveldb/journal",
    "leveldb/memdb",
    "leveldb/opt",
    "leveldb/storage",
    "leveldb/table",
    "leveldb/util"
  ]
  revision = "c4c61651e9e37fa117f53c5a906d3b63090d8445"

[[projects]]
  branch = "master"
  name = "github.com/tendermint/ed25519"
  packages = [
    ".",
    "edwards25519",
    "extra25519"
  ]
  revision = "d8387025d2b9d158cf4efb07e7ebf814bcce2057"

[[projects]]
  name = "github.com/tendermint/go-amino"
  packages = ["."]
  revision = "2106ca61d91029c931fd54968c2bb02dc96b1412"
  version = "0.10.1"

[[projects]]
  name = "github.com/tendermint/iavl"
  packages = ["."]
  revision = "35f66e53d9b01e83b30de68b931f54b2477a94c9"
  version = "v0.9.2"

[[projects]]
<<<<<<< HEAD
  digest = "1:049c779b867a182cea567c65d7c81e3b9e4e4a7eece4c35a19639f75d2aa7da9"
=======
>>>>>>> e6dc01ec
  name = "github.com/tendermint/tendermint"
  packages = [
    "abci/client",
    "abci/example/code",
    "abci/example/kvstore",
    "abci/server",
    "abci/types",
    "blockchain",
    "cmd/tendermint/commands",
    "config",
    "consensus",
    "consensus/types",
    "crypto",
    "crypto/armor",
    "crypto/ed25519",
    "crypto/encoding/amino",
    "crypto/merkle",
    "crypto/secp256k1",
    "crypto/tmhash",
    "crypto/xsalsa20symmetric",
    "evidence",
    "libs/autofile",
    "libs/bech32",
    "libs/cli",
    "libs/cli/flags",
    "libs/clist",
    "libs/common",
    "libs/db",
    "libs/events",
    "libs/flowrate",
    "libs/log",
    "libs/pubsub",
    "libs/pubsub/query",
    "lite",
    "lite/client",
    "lite/errors",
    "lite/files",
    "lite/proxy",
    "mempool",
    "node",
    "p2p",
    "p2p/conn",
    "p2p/pex",
    "p2p/upnp",
    "privval",
    "proxy",
    "rpc/client",
    "rpc/core",
    "rpc/core/types",
    "rpc/grpc",
    "rpc/lib",
    "rpc/lib/client",
    "rpc/lib/server",
    "rpc/lib/types",
    "state",
    "state/txindex",
    "state/txindex/kv",
    "state/txindex/null",
    "types",
    "version"
  ]
<<<<<<< HEAD
  pruneopts = "UT"
  revision = "5fdbcd70df57b71ffba71e1ff5f00d617852a9c0"
  version = "v0.22.6"
=======
  revision = "d542d2c3945116697f60451e6a407082c41c3cc9"
  version = "v0.22.8-rc0"
>>>>>>> e6dc01ec

[[projects]]
  name = "github.com/zondax/ledger-goclient"
  packages = ["."]
  revision = "39ba4728c137c75718a21f9b4b3280fa31b9139b"

[[projects]]
  branch = "master"
  name = "golang.org/x/crypto"
  packages = [
    "blowfish",
    "curve25519",
    "internal/subtle",
    "nacl/box",
    "nacl/secretbox",
    "openpgp/armor",
    "openpgp/errors",
    "pbkdf2",
    "poly1305",
    "ripemd160",
    "salsa20/salsa"
  ]
<<<<<<< HEAD
  pruneopts = "UT"
  revision = "f027049dab0ad238e394a753dba2d14753473a04"

[[projects]]
  digest = "1:04dda8391c3e2397daf254ac68003f30141c069b228d06baec8324a5f81dc1e9"
=======
  revision = "c126467f60eb25f8f27e5a981f32a87e3965053f"

[[projects]]
>>>>>>> e6dc01ec
  name = "golang.org/x/net"
  packages = [
    "context",
    "http/httpguts",
    "http2",
    "http2/hpack",
    "idna",
    "internal/timeseries",
    "netutil",
    "trace"
  ]
  revision = "292b43bbf7cb8d35ddf40f8d5100ef3837cced3f"

[[projects]]
  branch = "master"
<<<<<<< HEAD
  digest = "1:4d7a8265af700258feaff86722049eb5b787240d66dfaf45ff4962f09de6e0be"
  name = "golang.org/x/sys"
  packages = ["unix"]
  pruneopts = "UT"
  revision = "acbc56fc7007d2a01796d5bde54f39e3b3e95945"
=======
  name = "golang.org/x/sys"
  packages = ["unix"]
  revision = "ac767d655b305d4e9612f5f6e33120b9176c4ad4"
>>>>>>> e6dc01ec

[[projects]]
  name = "golang.org/x/text"
  packages = [
    "collate",
    "collate/build",
    "internal/colltab",
    "internal/gen",
    "internal/tag",
    "internal/triegen",
    "internal/ucd",
    "language",
    "secure/bidirule",
    "transform",
    "unicode/bidi",
    "unicode/cldr",
    "unicode/norm",
    "unicode/rangetable"
  ]
  revision = "f21a4dfb5e38f5895301dc265a8def02365cc3d0"
  version = "v0.3.0"

[[projects]]
  branch = "master"
<<<<<<< HEAD
  digest = "1:077c1c599507b3b3e9156d17d36e1e61928ee9b53a5b420f10f28ebd4a0b275c"
  name = "google.golang.org/genproto"
  packages = ["googleapis/rpc/status"]
  pruneopts = "UT"
  revision = "daca94659cb50e9f37c1b834680f2e46358f10b0"

[[projects]]
  digest = "1:4515e3030c440845b046354fd5d57671238428b820deebce2e9dabb5cd3c51ac"
=======
  name = "google.golang.org/genproto"
  packages = ["googleapis/rpc/status"]
  revision = "02b4e95473316948020af0b7a4f0f22c73929b0e"

[[projects]]
>>>>>>> e6dc01ec
  name = "google.golang.org/grpc"
  packages = [
    ".",
    "balancer",
    "balancer/base",
    "balancer/roundrobin",
    "codes",
    "connectivity",
    "credentials",
    "encoding",
    "encoding/proto",
    "grpclog",
    "internal",
    "internal/backoff",
    "internal/channelz",
    "internal/grpcrand",
    "keepalive",
    "metadata",
    "naming",
    "peer",
    "resolver",
    "resolver/dns",
    "resolver/passthrough",
    "stats",
    "status",
    "tap",
    "transport"
  ]
<<<<<<< HEAD
  pruneopts = "UT"
=======
>>>>>>> e6dc01ec
  revision = "168a6198bcb0ef175f7dacec0b8691fc141dc9b8"
  version = "v1.13.0"

[[projects]]
  name = "gopkg.in/yaml.v2"
  packages = ["."]
  revision = "5420a8b6744d3b0345ab293f6fcba19c978f1183"
  version = "v2.2.1"

[solve-meta]
  analyzer-name = "dep"
  analyzer-version = 1
<<<<<<< HEAD
  input-imports = [
    "github.com/bartekn/go-bip39",
    "github.com/bgentry/speakeasy",
    "github.com/btcsuite/btcd/btcec",
    "github.com/golang/protobuf/proto",
    "github.com/gorilla/mux",
    "github.com/mattn/go-isatty",
    "github.com/pkg/errors",
    "github.com/spf13/cobra",
    "github.com/spf13/pflag",
    "github.com/spf13/viper",
    "github.com/stretchr/testify/assert",
    "github.com/stretchr/testify/require",
    "github.com/tendermint/go-amino",
    "github.com/tendermint/iavl",
    "github.com/tendermint/tendermint/abci/server",
    "github.com/tendermint/tendermint/abci/types",
    "github.com/tendermint/tendermint/cmd/tendermint/commands",
    "github.com/tendermint/tendermint/config",
    "github.com/tendermint/tendermint/crypto",
    "github.com/tendermint/tendermint/crypto/armor",
    "github.com/tendermint/tendermint/crypto/ed25519",
    "github.com/tendermint/tendermint/crypto/encoding/amino",
    "github.com/tendermint/tendermint/crypto/merkle",
    "github.com/tendermint/tendermint/crypto/secp256k1",
    "github.com/tendermint/tendermint/crypto/tmhash",
    "github.com/tendermint/tendermint/crypto/xsalsa20symmetric",
    "github.com/tendermint/tendermint/libs/bech32",
    "github.com/tendermint/tendermint/libs/cli",
    "github.com/tendermint/tendermint/libs/cli/flags",
    "github.com/tendermint/tendermint/libs/common",
    "github.com/tendermint/tendermint/libs/db",
    "github.com/tendermint/tendermint/libs/log",
    "github.com/tendermint/tendermint/node",
    "github.com/tendermint/tendermint/p2p",
    "github.com/tendermint/tendermint/privval",
    "github.com/tendermint/tendermint/proxy",
    "github.com/tendermint/tendermint/rpc/client",
    "github.com/tendermint/tendermint/rpc/core/types",
    "github.com/tendermint/tendermint/rpc/lib/client",
    "github.com/tendermint/tendermint/rpc/lib/server",
    "github.com/tendermint/tendermint/types",
    "github.com/tendermint/tendermint/version",
    "github.com/zondax/ledger-goclient",
    "golang.org/x/crypto/blowfish",
    "golang.org/x/crypto/ripemd160",
  ]
=======
  inputs-digest = "93154e6c678a7bfa273eccf7222531922d644999974efe347893bdd8ba24b14b"
>>>>>>> e6dc01ec
  solver-name = "gps-cdcl"
  solver-version = 1<|MERGE_RESOLUTION|>--- conflicted
+++ resolved
@@ -2,38 +2,41 @@
 
 
 [[projects]]
-<<<<<<< HEAD
   digest = "1:09a7f74eb6bb3c0f14d8926610c87f569c5cff68e978d30e9a3540aeb626fdf0"
-=======
-  branch = "master"
->>>>>>> e6dc01ec
   name = "github.com/bartekn/go-bip39"
   packages = ["."]
+  pruneopts = "UT"
   revision = "a05967ea095d81c8fe4833776774cfaff8e5036c"
 
 [[projects]]
   branch = "master"
+  digest = "1:d6afaeed1502aa28e80a4ed0981d570ad91b2579193404256ce672ed0a609e0d"
   name = "github.com/beorn7/perks"
   packages = ["quantile"]
+  pruneopts = "UT"
   revision = "3a771d992973f24aa725d07868b467d1ddfceafb"
 
 [[projects]]
+  digest = "1:1343a2963481a305ca4d051e84bc2abd16b601ee22ed324f8d605de1adb291b0"
   name = "github.com/bgentry/speakeasy"
   packages = ["."]
+  pruneopts = "UT"
   revision = "4aabc24848ce5fd31929f7d1e4ea74d3709c14cd"
   version = "v0.1.0"
 
 [[projects]]
   branch = "master"
+  digest = "1:70f6b224a59b2fa453debffa85c77f71063d8754b90c8c4fbad5794e2c382b0f"
   name = "github.com/brejski/hid"
   packages = ["."]
+  pruneopts = "UT"
   revision = "06112dcfcc50a7e0e4fd06e17f9791e788fdaafc"
 
 [[projects]]
   branch = "master"
+  digest = "1:2c00f064ba355903866cbfbf3f7f4c0fe64af6638cc7d1b8bdcf3181bc67f1d8"
   name = "github.com/btcsuite/btcd"
   packages = ["btcec"]
-<<<<<<< HEAD
   pruneopts = "UT"
   revision = "cf05f92c3f815bbd5091ed6c73eff51f7b1945e8"
 
@@ -42,37 +45,33 @@
   name = "github.com/btcsuite/btcutil"
   packages = ["bech32"]
   pruneopts = "UT"
-=======
-  revision = "9a2f9524024889e129a5422aca2cff73cb3eabf6"
-
-[[projects]]
-  name = "github.com/btcsuite/btcutil"
-  packages = ["bech32"]
->>>>>>> e6dc01ec
   revision = "d4cc87b860166d00d6b5b9e0d3b3d71d6088d4d4"
 
 [[projects]]
+  digest = "1:a2c1d0e43bd3baaa071d1b9ed72c27d78169b2b269f71c105ac4ba34b1be4a39"
   name = "github.com/davecgh/go-spew"
   packages = ["spew"]
+  pruneopts = "UT"
   revision = "346938d642f2ec3594ed81d874461961cd0faa76"
   version = "v1.1.0"
 
 [[projects]]
-<<<<<<< HEAD
   digest = "1:c7644c73a3d23741fdba8a99b1464e021a224b7e205be497271a8003a15ca41b"
-=======
->>>>>>> e6dc01ec
   name = "github.com/ebuchman/fail-test"
   packages = ["."]
+  pruneopts = "UT"
   revision = "95f809107225be108efcf10a3509e4ea6ceef3c4"
 
 [[projects]]
+  digest = "1:abeb38ade3f32a92943e5be54f55ed6d6e3b6602761d74b4aab4c9dd45c18abd"
   name = "github.com/fsnotify/fsnotify"
   packages = ["."]
+  pruneopts = "UT"
   revision = "c2828203cd70a50dcccfb2761f8b1f8ceef9a8e9"
   version = "v1.4.7"
 
 [[projects]]
+  digest = "1:fdf5169073fb0ad6dc12a70c249145e30f4058647bea25f0abd48b6d9f228a11"
   name = "github.com/go-kit/kit"
   packages = [
     "log",
@@ -81,28 +80,30 @@
     "metrics",
     "metrics/discard",
     "metrics/internal/lv",
-    "metrics/prometheus"
-  ]
+    "metrics/prometheus",
+  ]
+  pruneopts = "UT"
   revision = "4dc7be5d2d12881735283bcab7352178e190fc71"
   version = "v0.6.0"
 
 [[projects]]
+  digest = "1:31a18dae27a29aa074515e43a443abfd2ba6deb6d69309d8d7ce789c45f34659"
   name = "github.com/go-logfmt/logfmt"
   packages = ["."]
+  pruneopts = "UT"
   revision = "390ab7935ee28ec6b286364bba9b4dd6410cb3d5"
   version = "v0.3.0"
 
 [[projects]]
+  digest = "1:c4a2528ccbcabf90f9f3c464a5fc9e302d592861bbfd0b7135a7de8a943d0406"
   name = "github.com/go-stack/stack"
   packages = ["."]
+  pruneopts = "UT"
   revision = "259ab82a6cad3992b4e21ff5cac294ccb06474bc"
   version = "v1.7.0"
 
 [[projects]]
-<<<<<<< HEAD
-  digest = "1:212285efb97b9ec2e20550d81f0446cb7897e57cbdfd7301b1363ab113d8be45"
-=======
->>>>>>> e6dc01ec
+  digest = "1:35621fe20f140f05a0c4ef662c26c0ab4ee50bca78aa30fe87d33120bd28165e"
   name = "github.com/gogo/protobuf"
   packages = [
     "gogoproto",
@@ -110,155 +111,169 @@
     "proto",
     "protoc-gen-gogo/descriptor",
     "sortkeys",
-    "types"
-  ]
-<<<<<<< HEAD
-  pruneopts = "UT"
-=======
->>>>>>> e6dc01ec
+    "types",
+  ]
+  pruneopts = "UT"
   revision = "636bf0302bc95575d69441b25a2603156ffdddf1"
   version = "v1.1.1"
 
 [[projects]]
+  digest = "1:17fe264ee908afc795734e8c4e63db2accabaf57326dbf21763a7d6b86096260"
   name = "github.com/golang/protobuf"
   packages = [
     "proto",
     "ptypes",
     "ptypes/any",
     "ptypes/duration",
-    "ptypes/timestamp"
-  ]
+    "ptypes/timestamp",
+  ]
+  pruneopts = "UT"
   revision = "b4deda0973fb4c70b50d226b1af49f3da59f5265"
   version = "v1.1.0"
 
 [[projects]]
   branch = "master"
+  digest = "1:4a0c6bb4805508a6287675fac876be2ac1182539ca8a32468d8128882e9d5009"
   name = "github.com/golang/snappy"
   packages = ["."]
+  pruneopts = "UT"
   revision = "2e65f85255dbc3072edf28d6b5b8efc472979f5a"
 
 [[projects]]
+  digest = "1:c79fb010be38a59d657c48c6ba1d003a8aa651fa56b579d959d74573b7dff8e1"
   name = "github.com/gorilla/context"
   packages = ["."]
+  pruneopts = "UT"
   revision = "08b5f424b9271eedf6f9f0ce86cb9396ed337a42"
   version = "v1.1.1"
 
 [[projects]]
+  digest = "1:e73f5b0152105f18bc131fba127d9949305c8693f8a762588a82a48f61756f5f"
   name = "github.com/gorilla/mux"
   packages = ["."]
+  pruneopts = "UT"
   revision = "e3702bed27f0d39777b0b37b664b6280e8ef8fbf"
   version = "v1.6.2"
 
 [[projects]]
+  digest = "1:43dd08a10854b2056e615d1b1d22ac94559d822e1f8b6fcc92c1a1057e85188e"
   name = "github.com/gorilla/websocket"
   packages = ["."]
+  pruneopts = "UT"
   revision = "ea4d1f681babbce9545c9c5f3d5194a789c89f5b"
   version = "v1.2.0"
 
 [[projects]]
   branch = "master"
-<<<<<<< HEAD
-  digest = "1:ac64f01acc5eeea9dde40e326de6b6471e501392ec06524c3b51033aa50789bc"
-=======
->>>>>>> e6dc01ec
+  digest = "1:12247a2e99a060cc692f6680e5272c8adf0b8f572e6bce0d7095e624c958a240"
   name = "github.com/hashicorp/hcl"
   packages = [
     ".",
     "hcl/ast",
     "hcl/parser",
-    "hcl/printer",
     "hcl/scanner",
     "hcl/strconv",
     "hcl/token",
     "json/parser",
     "json/scanner",
-    "json/token"
-  ]
+    "json/token",
+  ]
+  pruneopts = "UT"
   revision = "ef8a98b0bbce4a65b5aa4c368430a80ddc533168"
 
 [[projects]]
+  digest = "1:870d441fe217b8e689d7949fef6e43efbc787e50f200cb1e70dbca9204a1d6be"
   name = "github.com/inconshreveable/mousetrap"
   packages = ["."]
+  pruneopts = "UT"
   revision = "76626ae9c91c4f2a10f34cad8ce83ea42c93bb75"
   version = "v1.0"
 
 [[projects]]
   branch = "master"
+  digest = "1:39b27d1381a30421f9813967a5866fba35dc1d4df43a6eefe3b7a5444cb07214"
   name = "github.com/jmhodges/levigo"
   packages = ["."]
+  pruneopts = "UT"
   revision = "c42d9e0ca023e2198120196f842701bb4c55d7b9"
 
 [[projects]]
   branch = "master"
+  digest = "1:a64e323dc06b73892e5bb5d040ced475c4645d456038333883f58934abbf6f72"
   name = "github.com/kr/logfmt"
   packages = ["."]
+  pruneopts = "UT"
   revision = "b84e30acd515aadc4b783ad4ff83aff3299bdfe0"
 
 [[projects]]
+  digest = "1:c568d7727aa262c32bdf8a3f7db83614f7af0ed661474b24588de635c20024c7"
   name = "github.com/magiconair/properties"
   packages = ["."]
+  pruneopts = "UT"
   revision = "c2353362d570a7bfa228149c62842019201cfb71"
   version = "v1.8.0"
 
 [[projects]]
+  digest = "1:d4d17353dbd05cb52a2a52b7fe1771883b682806f68db442b436294926bbfafb"
   name = "github.com/mattn/go-isatty"
   packages = ["."]
+  pruneopts = "UT"
   revision = "0360b2af4f38e8d38c7fce2a9f4e702702d73a39"
   version = "v0.0.3"
 
 [[projects]]
+  digest = "1:ff5ebae34cfbf047d505ee150de27e60570e8c394b3b8fdbb720ff6ac71985fc"
   name = "github.com/matttproud/golang_protobuf_extensions"
   packages = ["pbutil"]
+  pruneopts = "UT"
   revision = "c12348ce28de40eed0136aa2b644d0ee0650e56c"
   version = "v1.0.1"
 
 [[projects]]
   branch = "master"
-<<<<<<< HEAD
   digest = "1:5ab79470a1d0fb19b041a624415612f8236b3c06070161a910562f2b2d064355"
   name = "github.com/mitchellh/mapstructure"
   packages = ["."]
   pruneopts = "UT"
-=======
-  name = "github.com/mitchellh/mapstructure"
-  packages = ["."]
->>>>>>> e6dc01ec
   revision = "f15292f7a699fcc1a38a80977f80a046874ba8ac"
 
 [[projects]]
+  digest = "1:95741de3af260a92cc5c7f3f3061e85273f5a81b5db20d4bd68da74bd521675e"
   name = "github.com/pelletier/go-toml"
   packages = ["."]
+  pruneopts = "UT"
   revision = "c01d1270ff3e442a8a57cddc1c92dc1138598194"
   version = "v1.2.0"
 
 [[projects]]
+  digest = "1:40e195917a951a8bf867cd05de2a46aaf1806c50cf92eebf4c16f78cd196f747"
   name = "github.com/pkg/errors"
   packages = ["."]
+  pruneopts = "UT"
   revision = "645ef00459ed84a119197bfb8d8205042c6df63d"
   version = "v0.8.0"
 
 [[projects]]
+  digest = "1:0028cb19b2e4c3112225cd871870f2d9cf49b9b4276531f03438a88e94be86fe"
   name = "github.com/pmezard/go-difflib"
   packages = ["difflib"]
+  pruneopts = "UT"
   revision = "792786c7400a136282c1664665ae0a8db921c6c2"
   version = "v1.0.0"
 
 [[projects]]
-<<<<<<< HEAD
-  digest = "1:98225904b7abff96c052b669b25788f18225a36673fba022fb93514bb9a2a64e"
-=======
->>>>>>> e6dc01ec
+  digest = "1:c1a04665f9613e082e1209cf288bf64f4068dcd6c87a64bf1c4ff006ad422ba0"
   name = "github.com/prometheus/client_golang"
   packages = [
     "prometheus",
-    "prometheus/promhttp"
-  ]
+    "prometheus/promhttp",
+  ]
+  pruneopts = "UT"
   revision = "ae27198cdd90bf12cd134ad79d1366a6cf49f632"
 
 [[projects]]
   branch = "master"
-<<<<<<< HEAD
-  digest = "1:0f37e09b3e92aaeda5991581311f8dbf38944b36a3edec61cc2d1991f527554a"
+  digest = "1:2d5cd61daa5565187e1d96bae64dbbc6080dacf741448e9629c64fd93203b0d4"
   name = "github.com/prometheus/client_model"
   packages = ["go"]
   pruneopts = "UT"
@@ -266,106 +281,101 @@
 
 [[projects]]
   branch = "master"
-  digest = "1:dad2e5a2153ee7a6c9ab8fc13673a16ee4fb64434a7da980965a3741b0c981a3"
-=======
-  name = "github.com/prometheus/client_model"
-  packages = ["go"]
-  revision = "99fa1f4be8e564e8a6b613da7fa6f46c9edafc6c"
-
-[[projects]]
-  branch = "master"
->>>>>>> e6dc01ec
+  digest = "1:63b68062b8968092eb86bedc4e68894bd096ea6b24920faca8b9dcf451f54bb5"
   name = "github.com/prometheus/common"
   packages = [
     "expfmt",
     "internal/bitbucket.org/ww/goautoneg",
-    "model"
-  ]
-<<<<<<< HEAD
+    "model",
+  ]
   pruneopts = "UT"
   revision = "c7de2306084e37d54b8be01f3541a8464345e9a5"
 
 [[projects]]
   branch = "master"
-  digest = "1:a37c98f4b7a66bb5c539c0539f0915a74ef1c8e0b3b6f45735289d94cae92bfd"
-=======
-  revision = "7600349dcfe1abd18d72d3a1770870d9800a7801"
-
-[[projects]]
-  branch = "master"
->>>>>>> e6dc01ec
+  digest = "1:8c49953a1414305f2ff5465147ee576dd705487c35b15918fcd4efdc0cb7a290"
   name = "github.com/prometheus/procfs"
   packages = [
     ".",
     "internal/util",
     "nfs",
-    "xfs"
-  ]
-<<<<<<< HEAD
+    "xfs",
+  ]
   pruneopts = "UT"
   revision = "05ee40e3a273f7245e8777337fc7b46e533a9a92"
 
 [[projects]]
   digest = "1:c4556a44e350b50a490544d9b06e9fba9c286c21d6c0e47f54f3a9214597298c"
-=======
-  revision = "ae68e2d4c00fed4943b5f6698d504a5fe083da8a"
-
-[[projects]]
->>>>>>> e6dc01ec
   name = "github.com/rcrowley/go-metrics"
   packages = ["."]
+  pruneopts = "UT"
   revision = "e2704e165165ec55d062f5919b4b29494e9fa790"
 
 [[projects]]
+  digest = "1:bd1ae00087d17c5a748660b8e89e1043e1e5479d0fea743352cda2f8dd8c4f84"
   name = "github.com/spf13/afero"
   packages = [
     ".",
-    "mem"
-  ]
+    "mem",
+  ]
+  pruneopts = "UT"
   revision = "787d034dfe70e44075ccc060d346146ef53270ad"
   version = "v1.1.1"
 
 [[projects]]
+  digest = "1:516e71bed754268937f57d4ecb190e01958452336fa73dbac880894164e91c1f"
   name = "github.com/spf13/cast"
   packages = ["."]
+  pruneopts = "UT"
   revision = "8965335b8c7107321228e3e3702cab9832751bac"
   version = "v1.2.0"
 
 [[projects]]
+  digest = "1:7ffc0983035bc7e297da3688d9fe19d60a420e9c38bef23f845c53788ed6a05e"
   name = "github.com/spf13/cobra"
   packages = ["."]
+  pruneopts = "UT"
   revision = "7b2c5ac9fc04fc5efafb60700713d4fa609b777b"
   version = "v0.0.1"
 
 [[projects]]
   branch = "master"
+  digest = "1:080e5f630945ad754f4b920e60b4d3095ba0237ebf88dc462eb28002932e3805"
   name = "github.com/spf13/jwalterweatherman"
   packages = ["."]
+  pruneopts = "UT"
   revision = "7c0cea34c8ece3fbeb2b27ab9b59511d360fb394"
 
 [[projects]]
+  digest = "1:9424f440bba8f7508b69414634aef3b2b3a877e522d8a4624692412805407bb7"
   name = "github.com/spf13/pflag"
   packages = ["."]
+  pruneopts = "UT"
   revision = "583c0c0531f06d5278b7d917446061adc344b5cd"
   version = "v1.0.1"
 
 [[projects]]
+  digest = "1:f8e1a678a2571e265f4bf91a3e5e32aa6b1474a55cb0ea849750cc177b664d96"
   name = "github.com/spf13/viper"
   packages = ["."]
+  pruneopts = "UT"
   revision = "25b30aa063fc18e48662b86996252eabdcf2f0c7"
   version = "v1.0.0"
 
 [[projects]]
+  digest = "1:7e8d267900c7fa7f35129a2a37596e38ed0f11ca746d6d9ba727980ee138f9f6"
   name = "github.com/stretchr/testify"
   packages = [
     "assert",
-    "require"
-  ]
+    "require",
+  ]
+  pruneopts = "UT"
   revision = "12b6f73e6084dad08a7c6e575284b177ecafbc71"
   version = "v1.2.1"
 
 [[projects]]
   branch = "master"
+  digest = "1:b3cfb8d82b1601a846417c3f31c03a7961862cb2c98dcf0959c473843e6d9a2b"
   name = "github.com/syndtr/goleveldb"
   packages = [
     "leveldb",
@@ -379,37 +389,41 @@
     "leveldb/opt",
     "leveldb/storage",
     "leveldb/table",
-    "leveldb/util"
-  ]
+    "leveldb/util",
+  ]
+  pruneopts = "UT"
   revision = "c4c61651e9e37fa117f53c5a906d3b63090d8445"
 
 [[projects]]
   branch = "master"
+  digest = "1:087aaa7920e5d0bf79586feb57ce01c35c830396ab4392798112e8aae8c47722"
   name = "github.com/tendermint/ed25519"
   packages = [
     ".",
     "edwards25519",
-    "extra25519"
-  ]
+    "extra25519",
+  ]
+  pruneopts = "UT"
   revision = "d8387025d2b9d158cf4efb07e7ebf814bcce2057"
 
 [[projects]]
+  digest = "1:e9113641c839c21d8eaeb2c907c7276af1eddeed988df8322168c56b7e06e0e1"
   name = "github.com/tendermint/go-amino"
   packages = ["."]
+  pruneopts = "UT"
   revision = "2106ca61d91029c931fd54968c2bb02dc96b1412"
   version = "0.10.1"
 
 [[projects]]
+  digest = "1:d4a15d404afbf591e8be16fcda7f5ac87948d5c7531f9d909fd84cc730ab16e2"
   name = "github.com/tendermint/iavl"
   packages = ["."]
+  pruneopts = "UT"
   revision = "35f66e53d9b01e83b30de68b931f54b2477a94c9"
   version = "v0.9.2"
 
 [[projects]]
-<<<<<<< HEAD
-  digest = "1:049c779b867a182cea567c65d7c81e3b9e4e4a7eece4c35a19639f75d2aa7da9"
-=======
->>>>>>> e6dc01ec
+  digest = "1:eb0f8bee357e6c28c9ad5fa074545b5085d0dcf580ba0e7024ab8c3285a5c815"
   name = "github.com/tendermint/tendermint"
   packages = [
     "abci/client",
@@ -469,24 +483,22 @@
     "state/txindex/kv",
     "state/txindex/null",
     "types",
-    "version"
-  ]
-<<<<<<< HEAD
-  pruneopts = "UT"
-  revision = "5fdbcd70df57b71ffba71e1ff5f00d617852a9c0"
-  version = "v0.22.6"
-=======
+    "version",
+  ]
+  pruneopts = "UT"
   revision = "d542d2c3945116697f60451e6a407082c41c3cc9"
-  version = "v0.22.8-rc0"
->>>>>>> e6dc01ec
-
-[[projects]]
+  version = "v0.22.8"
+
+[[projects]]
+  digest = "1:5bd938386bd1f61a581bf8cd6ff2b7b2f79c542929176db4ceb44965440dae07"
   name = "github.com/zondax/ledger-goclient"
   packages = ["."]
+  pruneopts = "UT"
   revision = "39ba4728c137c75718a21f9b4b3280fa31b9139b"
 
 [[projects]]
   branch = "master"
+  digest = "1:65a21a9e051d54eb6a3f70c659a765f706a998d9287c302269f4ed8054b2a852"
   name = "golang.org/x/crypto"
   packages = [
     "blowfish",
@@ -499,19 +511,13 @@
     "pbkdf2",
     "poly1305",
     "ripemd160",
-    "salsa20/salsa"
-  ]
-<<<<<<< HEAD
+    "salsa20/salsa",
+  ]
   pruneopts = "UT"
   revision = "f027049dab0ad238e394a753dba2d14753473a04"
 
 [[projects]]
-  digest = "1:04dda8391c3e2397daf254ac68003f30141c069b228d06baec8324a5f81dc1e9"
-=======
-  revision = "c126467f60eb25f8f27e5a981f32a87e3965053f"
-
-[[projects]]
->>>>>>> e6dc01ec
+  digest = "1:d36f55a999540d29b6ea3c2ea29d71c76b1d9853fdcd3e5c5cb4836f2ba118f1"
   name = "golang.org/x/net"
   packages = [
     "context",
@@ -521,25 +527,21 @@
     "idna",
     "internal/timeseries",
     "netutil",
-    "trace"
-  ]
+    "trace",
+  ]
+  pruneopts = "UT"
   revision = "292b43bbf7cb8d35ddf40f8d5100ef3837cced3f"
 
 [[projects]]
   branch = "master"
-<<<<<<< HEAD
   digest = "1:4d7a8265af700258feaff86722049eb5b787240d66dfaf45ff4962f09de6e0be"
   name = "golang.org/x/sys"
   packages = ["unix"]
   pruneopts = "UT"
   revision = "acbc56fc7007d2a01796d5bde54f39e3b3e95945"
-=======
-  name = "golang.org/x/sys"
-  packages = ["unix"]
-  revision = "ac767d655b305d4e9612f5f6e33120b9176c4ad4"
->>>>>>> e6dc01ec
-
-[[projects]]
+
+[[projects]]
+  digest = "1:a2ab62866c75542dd18d2b069fec854577a20211d7c0ea6ae746072a1dccdd18"
   name = "golang.org/x/text"
   packages = [
     "collate",
@@ -555,14 +557,14 @@
     "unicode/bidi",
     "unicode/cldr",
     "unicode/norm",
-    "unicode/rangetable"
-  ]
+    "unicode/rangetable",
+  ]
+  pruneopts = "UT"
   revision = "f21a4dfb5e38f5895301dc265a8def02365cc3d0"
   version = "v0.3.0"
 
 [[projects]]
   branch = "master"
-<<<<<<< HEAD
   digest = "1:077c1c599507b3b3e9156d17d36e1e61928ee9b53a5b420f10f28ebd4a0b275c"
   name = "google.golang.org/genproto"
   packages = ["googleapis/rpc/status"]
@@ -570,14 +572,7 @@
   revision = "daca94659cb50e9f37c1b834680f2e46358f10b0"
 
 [[projects]]
-  digest = "1:4515e3030c440845b046354fd5d57671238428b820deebce2e9dabb5cd3c51ac"
-=======
-  name = "google.golang.org/genproto"
-  packages = ["googleapis/rpc/status"]
-  revision = "02b4e95473316948020af0b7a4f0f22c73929b0e"
-
-[[projects]]
->>>>>>> e6dc01ec
+  digest = "1:2dab32a43451e320e49608ff4542fdfc653c95dcc35d0065ec9c6c3dd540ed74"
   name = "google.golang.org/grpc"
   packages = [
     ".",
@@ -604,25 +599,23 @@
     "stats",
     "status",
     "tap",
-    "transport"
-  ]
-<<<<<<< HEAD
-  pruneopts = "UT"
-=======
->>>>>>> e6dc01ec
+    "transport",
+  ]
+  pruneopts = "UT"
   revision = "168a6198bcb0ef175f7dacec0b8691fc141dc9b8"
   version = "v1.13.0"
 
 [[projects]]
+  digest = "1:342378ac4dcb378a5448dd723f0784ae519383532f5e70ade24132c4c8693202"
   name = "gopkg.in/yaml.v2"
   packages = ["."]
+  pruneopts = "UT"
   revision = "5420a8b6744d3b0345ab293f6fcba19c978f1183"
   version = "v2.2.1"
 
 [solve-meta]
   analyzer-name = "dep"
   analyzer-version = 1
-<<<<<<< HEAD
   input-imports = [
     "github.com/bartekn/go-bip39",
     "github.com/bgentry/speakeasy",
@@ -670,8 +663,5 @@
     "golang.org/x/crypto/blowfish",
     "golang.org/x/crypto/ripemd160",
   ]
-=======
-  inputs-digest = "93154e6c678a7bfa273eccf7222531922d644999974efe347893bdd8ba24b14b"
->>>>>>> e6dc01ec
   solver-name = "gps-cdcl"
   solver-version = 1