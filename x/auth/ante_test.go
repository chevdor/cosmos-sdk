package auth

import (
	"fmt"
	"testing"

	codec "github.com/cosmos/cosmos-sdk/codec"
	sdk "github.com/cosmos/cosmos-sdk/types"
	"github.com/stretchr/testify/require"
	abci "github.com/tendermint/tendermint/abci/types"
	"github.com/tendermint/tendermint/crypto"
	"github.com/tendermint/tendermint/crypto/ed25519"
	"github.com/tendermint/tendermint/crypto/secp256k1"
	"github.com/tendermint/tendermint/libs/log"
)

func newTestMsg(addrs ...sdk.AccAddress) *sdk.TestMsg {
	return sdk.NewTestMsg(addrs...)
}

func newStdFee() StdFee {
	return NewStdFee(5000,
		sdk.NewInt64Coin("atom", 150),
	)
}

// coins to more than cover the fee
func newCoins() sdk.Coins {
	return sdk.Coins{
		sdk.NewInt64Coin("atom", 10000000),
	}
}

// generate a priv key and return it with its address
func privAndAddr() (crypto.PrivKey, sdk.AccAddress) {
	priv := ed25519.GenPrivKey()
	addr := sdk.AccAddress(priv.PubKey().Address())
	return priv, addr
}

// run the tx through the anteHandler and ensure its valid
func checkValidTx(t *testing.T, anteHandler sdk.AnteHandler, ctx sdk.Context, tx sdk.Tx, simulate bool) {
	_, result, abort := anteHandler(ctx, tx, simulate)
	require.False(t, abort)
	require.Equal(t, sdk.ABCICodeOK, result.Code)
	require.True(t, result.IsOK())
}

// run the tx through the anteHandler and ensure it fails with the given code
func checkInvalidTx(t *testing.T, anteHandler sdk.AnteHandler, ctx sdk.Context, tx sdk.Tx, simulate bool, code sdk.CodeType) {
	newCtx, result, abort := anteHandler(ctx, tx, simulate)
	require.True(t, abort)
	require.Equal(t, sdk.ToABCICode(sdk.CodespaceRoot, code), result.Code,
		fmt.Sprintf("Expected %v, got %v", sdk.ToABCICode(sdk.CodespaceRoot, code), result))

	if code == sdk.CodeOutOfGas {
		stdTx, ok := tx.(StdTx)
		require.True(t, ok, "tx must be in form auth.StdTx")
		// GasWanted set correctly
		require.Equal(t, stdTx.Fee.Gas, result.GasWanted, "Gas wanted not set correctly")
		require.True(t, result.GasUsed > result.GasWanted, "GasUsed not greated than GasWanted")
		// Check that context is set correctly
		require.Equal(t, result.GasUsed, newCtx.GasMeter().GasConsumed(), "Context not updated correctly")
	}
}

func newTestTx(ctx sdk.Context, msgs []sdk.Msg, privs []crypto.PrivKey, accNums []int64, seqs []int64, fee StdFee) sdk.Tx {
	sigs := make([]StdSignature, len(privs))
	for i, priv := range privs {
		signBytes := StdSignBytes(ctx.ChainID(), accNums[i], seqs[i], fee, msgs, "")
		sig, err := priv.Sign(signBytes)
		if err != nil {
			panic(err)
		}
		sigs[i] = StdSignature{PubKey: priv.PubKey(), Signature: sig, AccountNumber: accNums[i], Sequence: seqs[i]}
	}
	tx := NewStdTx(msgs, fee, sigs, "")
	return tx
}

func newTestTxWithMemo(ctx sdk.Context, msgs []sdk.Msg, privs []crypto.PrivKey, accNums []int64, seqs []int64, fee StdFee, memo string) sdk.Tx {
	sigs := make([]StdSignature, len(privs))
	for i, priv := range privs {
		signBytes := StdSignBytes(ctx.ChainID(), accNums[i], seqs[i], fee, msgs, memo)
		sig, err := priv.Sign(signBytes)
		if err != nil {
			panic(err)
		}
		sigs[i] = StdSignature{PubKey: priv.PubKey(), Signature: sig, AccountNumber: accNums[i], Sequence: seqs[i]}
	}
	tx := NewStdTx(msgs, fee, sigs, memo)
	return tx
}

// All signers sign over the same StdSignDoc. Should always create invalid signatures
func newTestTxWithSignBytes(msgs []sdk.Msg, privs []crypto.PrivKey, accNums []int64, seqs []int64, fee StdFee, signBytes []byte, memo string) sdk.Tx {
	sigs := make([]StdSignature, len(privs))
	for i, priv := range privs {
		sig, err := priv.Sign(signBytes)
		if err != nil {
			panic(err)
		}
		sigs[i] = StdSignature{PubKey: priv.PubKey(), Signature: sig, AccountNumber: accNums[i], Sequence: seqs[i]}
	}
	tx := NewStdTx(msgs, fee, sigs, memo)
	return tx
}

// Test various error cases in the AnteHandler control flow.
func TestAnteHandlerSigErrors(t *testing.T) {
	// setup
	ms, capKey, capKey2 := setupMultiStore()
<<<<<<< HEAD
	cdc := wire.NewCodec()
	RegisterAccount(cdc)
=======
	cdc := codec.New()
	RegisterBaseAccount(cdc)
>>>>>>> b09e8599
	mapper := NewAccountMapper(cdc, capKey, ProtoBaseAccount)
	feeCollector := NewFeeCollectionKeeper(cdc, capKey2)
	anteHandler := NewAnteHandler(mapper, feeCollector)
	ctx := sdk.NewContext(ms, abci.Header{ChainID: "mychainid"}, false, log.NewNopLogger())

	// keys and addresses
	priv1, addr1 := privAndAddr()
	priv2, addr2 := privAndAddr()
	priv3, addr3 := privAndAddr()

	// msg and signatures
	var tx sdk.Tx
	msg1 := newTestMsg(addr1, addr2)
	msg2 := newTestMsg(addr1, addr3)
	fee := newStdFee()

	msgs := []sdk.Msg{msg1, msg2}

	// test no signatures
	privs, accNums, seqs := []crypto.PrivKey{}, []int64{}, []int64{}
	tx = newTestTx(ctx, msgs, privs, accNums, seqs, fee)

	// tx.GetSigners returns addresses in correct order: addr1, addr2, addr3
	expectedSigners := []sdk.AccAddress{addr1, addr2, addr3}
	stdTx := tx.(StdTx)
	require.Equal(t, expectedSigners, stdTx.GetSigners())

	// Check no signatures fails
	checkInvalidTx(t, anteHandler, ctx, tx, false, sdk.CodeUnauthorized)

	// test num sigs dont match GetSigners
	privs, accNums, seqs = []crypto.PrivKey{priv1}, []int64{0}, []int64{0}
	tx = newTestTx(ctx, msgs, privs, accNums, seqs, fee)
	checkInvalidTx(t, anteHandler, ctx, tx, false, sdk.CodeUnauthorized)

	// test an unrecognized account
	privs, accNums, seqs = []crypto.PrivKey{priv1, priv2, priv3}, []int64{0, 1, 2}, []int64{0, 0, 0}
	tx = newTestTx(ctx, msgs, privs, accNums, seqs, fee)
	checkInvalidTx(t, anteHandler, ctx, tx, false, sdk.CodeUnknownAddress)

	// save the first account, but second is still unrecognized
	acc1 := mapper.NewAccountWithAddress(ctx, addr1)
	acc1.SetCoins(fee.Amount)
	mapper.SetAccount(ctx, acc1)
	checkInvalidTx(t, anteHandler, ctx, tx, false, sdk.CodeUnknownAddress)
}

// Test logic around account number checking with one signer and many signers.
func TestAnteHandlerAccountNumbers(t *testing.T) {
	// setup
	ms, capKey, capKey2 := setupMultiStore()
<<<<<<< HEAD
	cdc := wire.NewCodec()
	RegisterAccount(cdc)
=======
	cdc := codec.New()
	RegisterBaseAccount(cdc)
>>>>>>> b09e8599
	mapper := NewAccountMapper(cdc, capKey, ProtoBaseAccount)
	feeCollector := NewFeeCollectionKeeper(cdc, capKey2)
	anteHandler := NewAnteHandler(mapper, feeCollector)
	ctx := sdk.NewContext(ms, abci.Header{ChainID: "mychainid"}, false, log.NewNopLogger())

	// keys and addresses
	priv1, addr1 := privAndAddr()
	priv2, addr2 := privAndAddr()

	// set the accounts
	acc1 := mapper.NewAccountWithAddress(ctx, addr1)
	acc1.SetCoins(newCoins())
	mapper.SetAccount(ctx, acc1)
	acc2 := mapper.NewAccountWithAddress(ctx, addr2)
	acc2.SetCoins(newCoins())
	mapper.SetAccount(ctx, acc2)

	// msg and signatures
	var tx sdk.Tx
	msg := newTestMsg(addr1)
	fee := newStdFee()

	msgs := []sdk.Msg{msg}

	// test good tx from one signer
	privs, accnums, seqs := []crypto.PrivKey{priv1}, []int64{0}, []int64{0}
	tx = newTestTx(ctx, msgs, privs, accnums, seqs, fee)
	checkValidTx(t, anteHandler, ctx, tx, false)

	// new tx from wrong account number
	seqs = []int64{1}
	tx = newTestTx(ctx, msgs, privs, []int64{1}, seqs, fee)
	checkInvalidTx(t, anteHandler, ctx, tx, false, sdk.CodeInvalidSequence)

	// from correct account number
	seqs = []int64{1}
	tx = newTestTx(ctx, msgs, privs, []int64{0}, seqs, fee)
	checkValidTx(t, anteHandler, ctx, tx, false)

	// new tx with another signer and incorrect account numbers
	msg1 := newTestMsg(addr1, addr2)
	msg2 := newTestMsg(addr2, addr1)
	msgs = []sdk.Msg{msg1, msg2}
	privs, accnums, seqs = []crypto.PrivKey{priv1, priv2}, []int64{1, 0}, []int64{2, 0}
	tx = newTestTx(ctx, msgs, privs, accnums, seqs, fee)
	checkInvalidTx(t, anteHandler, ctx, tx, false, sdk.CodeInvalidSequence)

	// correct account numbers
	privs, accnums, seqs = []crypto.PrivKey{priv1, priv2}, []int64{0, 1}, []int64{2, 0}
	tx = newTestTx(ctx, msgs, privs, accnums, seqs, fee)
	checkValidTx(t, anteHandler, ctx, tx, false)
}

// Test logic around sequence checking with one signer and many signers.
func TestAnteHandlerSequences(t *testing.T) {
	// setup
	ms, capKey, capKey2 := setupMultiStore()
<<<<<<< HEAD
	cdc := wire.NewCodec()
	RegisterAccount(cdc)
=======
	cdc := codec.New()
	RegisterBaseAccount(cdc)
>>>>>>> b09e8599
	mapper := NewAccountMapper(cdc, capKey, ProtoBaseAccount)
	feeCollector := NewFeeCollectionKeeper(cdc, capKey2)
	anteHandler := NewAnteHandler(mapper, feeCollector)
	ctx := sdk.NewContext(ms, abci.Header{ChainID: "mychainid"}, false, log.NewNopLogger())

	// keys and addresses
	priv1, addr1 := privAndAddr()
	priv2, addr2 := privAndAddr()
	priv3, addr3 := privAndAddr()

	// set the accounts
	acc1 := mapper.NewAccountWithAddress(ctx, addr1)
	acc1.SetCoins(newCoins())
	mapper.SetAccount(ctx, acc1)
	acc2 := mapper.NewAccountWithAddress(ctx, addr2)
	acc2.SetCoins(newCoins())
	mapper.SetAccount(ctx, acc2)
	acc3 := mapper.NewAccountWithAddress(ctx, addr3)
	acc3.SetCoins(newCoins())
	mapper.SetAccount(ctx, acc3)

	// msg and signatures
	var tx sdk.Tx
	msg := newTestMsg(addr1)
	fee := newStdFee()

	msgs := []sdk.Msg{msg}

	// test good tx from one signer
	privs, accnums, seqs := []crypto.PrivKey{priv1}, []int64{0}, []int64{0}
	tx = newTestTx(ctx, msgs, privs, accnums, seqs, fee)
	checkValidTx(t, anteHandler, ctx, tx, false)

	// test sending it again fails (replay protection)
	checkInvalidTx(t, anteHandler, ctx, tx, false, sdk.CodeInvalidSequence)

	// fix sequence, should pass
	seqs = []int64{1}
	tx = newTestTx(ctx, msgs, privs, accnums, seqs, fee)
	checkValidTx(t, anteHandler, ctx, tx, false)

	// new tx with another signer and correct sequences
	msg1 := newTestMsg(addr1, addr2)
	msg2 := newTestMsg(addr3, addr1)
	msgs = []sdk.Msg{msg1, msg2}

	privs, accnums, seqs = []crypto.PrivKey{priv1, priv2, priv3}, []int64{0, 1, 2}, []int64{2, 0, 0}
	tx = newTestTx(ctx, msgs, privs, accnums, seqs, fee)
	checkValidTx(t, anteHandler, ctx, tx, false)

	// replay fails
	checkInvalidTx(t, anteHandler, ctx, tx, false, sdk.CodeInvalidSequence)

	// tx from just second signer with incorrect sequence fails
	msg = newTestMsg(addr2)
	msgs = []sdk.Msg{msg}
	privs, accnums, seqs = []crypto.PrivKey{priv2}, []int64{1}, []int64{0}
	tx = newTestTx(ctx, msgs, privs, accnums, seqs, fee)
	checkInvalidTx(t, anteHandler, ctx, tx, false, sdk.CodeInvalidSequence)

	// fix the sequence and it passes
	tx = newTestTx(ctx, msgs, []crypto.PrivKey{priv2}, []int64{1}, []int64{1}, fee)
	checkValidTx(t, anteHandler, ctx, tx, false)

	// another tx from both of them that passes
	msg = newTestMsg(addr1, addr2)
	msgs = []sdk.Msg{msg}
	privs, accnums, seqs = []crypto.PrivKey{priv1, priv2}, []int64{0, 1}, []int64{3, 2}
	tx = newTestTx(ctx, msgs, privs, accnums, seqs, fee)
	checkValidTx(t, anteHandler, ctx, tx, false)
}

// Test logic around fee deduction.
func TestAnteHandlerFees(t *testing.T) {
	// setup
	ms, capKey, capKey2 := setupMultiStore()
<<<<<<< HEAD
	cdc := wire.NewCodec()
	RegisterAccount(cdc)
=======
	cdc := codec.New()
	RegisterBaseAccount(cdc)
>>>>>>> b09e8599
	mapper := NewAccountMapper(cdc, capKey, ProtoBaseAccount)
	feeCollector := NewFeeCollectionKeeper(cdc, capKey2)
	anteHandler := NewAnteHandler(mapper, feeCollector)
	ctx := sdk.NewContext(ms, abci.Header{ChainID: "mychainid"}, false, log.NewNopLogger())

	// keys and addresses
	priv1, addr1 := privAndAddr()

	// set the accounts
	acc1 := mapper.NewAccountWithAddress(ctx, addr1)
	mapper.SetAccount(ctx, acc1)

	// msg and signatures
	var tx sdk.Tx
	msg := newTestMsg(addr1)
	privs, accnums, seqs := []crypto.PrivKey{priv1}, []int64{0}, []int64{0}
	fee := newStdFee()
	msgs := []sdk.Msg{msg}

	// signer does not have enough funds to pay the fee
	tx = newTestTx(ctx, msgs, privs, accnums, seqs, fee)
	checkInvalidTx(t, anteHandler, ctx, tx, false, sdk.CodeInsufficientFunds)

	acc1.SetCoins(sdk.Coins{sdk.NewInt64Coin("atom", 149)})
	mapper.SetAccount(ctx, acc1)
	checkInvalidTx(t, anteHandler, ctx, tx, false, sdk.CodeInsufficientFunds)

	require.True(t, feeCollector.GetCollectedFees(ctx).IsEqual(emptyCoins))

	acc1.SetCoins(sdk.Coins{sdk.NewInt64Coin("atom", 150)})
	mapper.SetAccount(ctx, acc1)
	checkValidTx(t, anteHandler, ctx, tx, false)

	require.True(t, feeCollector.GetCollectedFees(ctx).IsEqual(sdk.Coins{sdk.NewInt64Coin("atom", 150)}))
}

// Test logic around memo gas consumption.
func TestAnteHandlerMemoGas(t *testing.T) {
	// setup
	ms, capKey, capKey2 := setupMultiStore()
<<<<<<< HEAD
	cdc := wire.NewCodec()
	RegisterAccount(cdc)
=======
	cdc := codec.New()
	RegisterBaseAccount(cdc)
>>>>>>> b09e8599
	mapper := NewAccountMapper(cdc, capKey, ProtoBaseAccount)
	feeCollector := NewFeeCollectionKeeper(cdc, capKey2)
	anteHandler := NewAnteHandler(mapper, feeCollector)
	ctx := sdk.NewContext(ms, abci.Header{ChainID: "mychainid"}, false, log.NewNopLogger())

	// keys and addresses
	priv1, addr1 := privAndAddr()

	// set the accounts
	acc1 := mapper.NewAccountWithAddress(ctx, addr1)
	mapper.SetAccount(ctx, acc1)

	// msg and signatures
	var tx sdk.Tx
	msg := newTestMsg(addr1)
	privs, accnums, seqs := []crypto.PrivKey{priv1}, []int64{0}, []int64{0}
	fee := NewStdFee(0, sdk.NewInt64Coin("atom", 0))

	// tx does not have enough gas
	tx = newTestTx(ctx, []sdk.Msg{msg}, privs, accnums, seqs, fee)
	checkInvalidTx(t, anteHandler, ctx, tx, false, sdk.CodeOutOfGas)

	// tx with memo doesn't have enough gas
	fee = NewStdFee(801, sdk.NewInt64Coin("atom", 0))
	tx = newTestTxWithMemo(ctx, []sdk.Msg{msg}, privs, accnums, seqs, fee, "abcininasidniandsinasindiansdiansdinaisndiasndiadninsd")
	checkInvalidTx(t, anteHandler, ctx, tx, false, sdk.CodeOutOfGas)

	// memo too large
	fee = NewStdFee(2001, sdk.NewInt64Coin("atom", 0))
	tx = newTestTxWithMemo(ctx, []sdk.Msg{msg}, privs, accnums, seqs, fee, "abcininasidniandsinasindiansdiansdinaisndiasndiadninsdabcininasidniandsinasindiansdiansdinaisndiasndiadninsdabcininasidniandsinasindiansdiansdinaisndiasndiadninsd")
	checkInvalidTx(t, anteHandler, ctx, tx, false, sdk.CodeMemoTooLarge)

	// tx with memo has enough gas
	fee = NewStdFee(1100, sdk.NewInt64Coin("atom", 0))
	tx = newTestTxWithMemo(ctx, []sdk.Msg{msg}, privs, accnums, seqs, fee, "abcininasidniandsinasindiansdiansdinaisndiasndiadninsd")
	checkValidTx(t, anteHandler, ctx, tx, false)
}

func TestAnteHandlerMultiSigner(t *testing.T) {
	// setup
	ms, capKey, capKey2 := setupMultiStore()
<<<<<<< HEAD
	cdc := wire.NewCodec()
	RegisterAccount(cdc)
=======
	cdc := codec.New()
	RegisterBaseAccount(cdc)
>>>>>>> b09e8599
	mapper := NewAccountMapper(cdc, capKey, ProtoBaseAccount)
	feeCollector := NewFeeCollectionKeeper(cdc, capKey2)
	anteHandler := NewAnteHandler(mapper, feeCollector)
	ctx := sdk.NewContext(ms, abci.Header{ChainID: "mychainid"}, false, log.NewNopLogger())

	// keys and addresses
	priv1, addr1 := privAndAddr()
	priv2, addr2 := privAndAddr()
	priv3, addr3 := privAndAddr()

	// set the accounts
	acc1 := mapper.NewAccountWithAddress(ctx, addr1)
	acc1.SetCoins(newCoins())
	mapper.SetAccount(ctx, acc1)
	acc2 := mapper.NewAccountWithAddress(ctx, addr2)
	acc2.SetCoins(newCoins())
	mapper.SetAccount(ctx, acc2)
	acc3 := mapper.NewAccountWithAddress(ctx, addr3)
	acc3.SetCoins(newCoins())
	mapper.SetAccount(ctx, acc3)

	// set up msgs and fee
	var tx sdk.Tx
	msg1 := newTestMsg(addr1, addr2)
	msg2 := newTestMsg(addr3, addr1)
	msg3 := newTestMsg(addr2, addr3)
	msgs := []sdk.Msg{msg1, msg2, msg3}
	fee := newStdFee()

	// signers in order
	privs, accnums, seqs := []crypto.PrivKey{priv1, priv2, priv3}, []int64{0, 1, 2}, []int64{0, 0, 0}
	tx = newTestTxWithMemo(ctx, msgs, privs, accnums, seqs, fee, "Check signers are in expected order and different account numbers works")

	checkValidTx(t, anteHandler, ctx, tx, false)

	// change sequence numbers
	tx = newTestTx(ctx, []sdk.Msg{msg1}, []crypto.PrivKey{priv1, priv2}, []int64{0, 1}, []int64{1, 1}, fee)
	checkValidTx(t, anteHandler, ctx, tx, false)
	tx = newTestTx(ctx, []sdk.Msg{msg2}, []crypto.PrivKey{priv3, priv1}, []int64{2, 0}, []int64{1, 2}, fee)
	checkValidTx(t, anteHandler, ctx, tx, false)

	// expected seqs = [3, 2, 2]
	tx = newTestTxWithMemo(ctx, msgs, privs, accnums, []int64{3, 2, 2}, fee, "Check signers are in expected order and different account numbers and sequence numbers works")
	checkValidTx(t, anteHandler, ctx, tx, false)
}

func TestAnteHandlerBadSignBytes(t *testing.T) {
	// setup
	ms, capKey, capKey2 := setupMultiStore()
<<<<<<< HEAD
	cdc := wire.NewCodec()
	RegisterAccount(cdc)
=======
	cdc := codec.New()
	RegisterBaseAccount(cdc)
>>>>>>> b09e8599
	mapper := NewAccountMapper(cdc, capKey, ProtoBaseAccount)
	feeCollector := NewFeeCollectionKeeper(cdc, capKey2)
	anteHandler := NewAnteHandler(mapper, feeCollector)
	ctx := sdk.NewContext(ms, abci.Header{ChainID: "mychainid"}, false, log.NewNopLogger())

	// keys and addresses
	priv1, addr1 := privAndAddr()
	priv2, addr2 := privAndAddr()

	// set the accounts
	acc1 := mapper.NewAccountWithAddress(ctx, addr1)
	acc1.SetCoins(newCoins())
	mapper.SetAccount(ctx, acc1)
	acc2 := mapper.NewAccountWithAddress(ctx, addr2)
	acc2.SetCoins(newCoins())
	mapper.SetAccount(ctx, acc2)

	var tx sdk.Tx
	msg := newTestMsg(addr1)
	msgs := []sdk.Msg{msg}
	fee := newStdFee()
	fee2 := newStdFee()
	fee2.Gas += 100
	fee3 := newStdFee()
	fee3.Amount[0].Amount = fee3.Amount[0].Amount.AddRaw(100)

	// test good tx and signBytes
	privs, accnums, seqs := []crypto.PrivKey{priv1}, []int64{0}, []int64{0}
	tx = newTestTx(ctx, msgs, privs, accnums, seqs, fee)
	checkValidTx(t, anteHandler, ctx, tx, false)

	chainID := ctx.ChainID()
	chainID2 := chainID + "somemorestuff"
	codeUnauth := sdk.CodeUnauthorized

	cases := []struct {
		chainID string
		accnum  int64
		seq     int64
		fee     StdFee
		msgs    []sdk.Msg
		code    sdk.CodeType
	}{
		{chainID2, 0, 1, fee, msgs, codeUnauth},                        // test wrong chain_id
		{chainID, 0, 2, fee, msgs, codeUnauth},                         // test wrong seqs
		{chainID, 1, 1, fee, msgs, codeUnauth},                         // test wrong accnum
		{chainID, 0, 1, fee, []sdk.Msg{newTestMsg(addr2)}, codeUnauth}, // test wrong msg
		{chainID, 0, 1, fee2, msgs, codeUnauth},                        // test wrong fee
		{chainID, 0, 1, fee3, msgs, codeUnauth},                        // test wrong fee
	}

	privs, seqs = []crypto.PrivKey{priv1}, []int64{1}
	for _, cs := range cases {
		tx := newTestTxWithSignBytes(

			msgs, privs, accnums, seqs, fee,
			StdSignBytes(cs.chainID, cs.accnum, cs.seq, cs.fee, cs.msgs, ""),
			"",
		)
		checkInvalidTx(t, anteHandler, ctx, tx, false, cs.code)
	}

	// test wrong signer if public key exist
	privs, accnums, seqs = []crypto.PrivKey{priv2}, []int64{0}, []int64{1}
	tx = newTestTx(ctx, msgs, privs, accnums, seqs, fee)
	checkInvalidTx(t, anteHandler, ctx, tx, false, sdk.CodeUnauthorized)

	// test wrong signer if public doesn't exist
	msg = newTestMsg(addr2)
	msgs = []sdk.Msg{msg}
	privs, accnums, seqs = []crypto.PrivKey{priv1}, []int64{1}, []int64{0}
	tx = newTestTx(ctx, msgs, privs, accnums, seqs, fee)
	checkInvalidTx(t, anteHandler, ctx, tx, false, sdk.CodeInvalidPubKey)

}

func TestAnteHandlerSetPubKey(t *testing.T) {
	// setup
	ms, capKey, capKey2 := setupMultiStore()
<<<<<<< HEAD
	cdc := wire.NewCodec()
	RegisterAccount(cdc)
=======
	cdc := codec.New()
	RegisterBaseAccount(cdc)
>>>>>>> b09e8599
	mapper := NewAccountMapper(cdc, capKey, ProtoBaseAccount)
	feeCollector := NewFeeCollectionKeeper(cdc, capKey2)
	anteHandler := NewAnteHandler(mapper, feeCollector)
	ctx := sdk.NewContext(ms, abci.Header{ChainID: "mychainid"}, false, log.NewNopLogger())

	// keys and addresses
	priv1, addr1 := privAndAddr()
	_, addr2 := privAndAddr()

	// set the accounts
	acc1 := mapper.NewAccountWithAddress(ctx, addr1)
	acc1.SetCoins(newCoins())
	mapper.SetAccount(ctx, acc1)
	acc2 := mapper.NewAccountWithAddress(ctx, addr2)
	acc2.SetCoins(newCoins())
	mapper.SetAccount(ctx, acc2)

	var tx sdk.Tx

	// test good tx and set public key
	msg := newTestMsg(addr1)
	msgs := []sdk.Msg{msg}
	privs, accnums, seqs := []crypto.PrivKey{priv1}, []int64{0}, []int64{0}
	fee := newStdFee()
	tx = newTestTx(ctx, msgs, privs, accnums, seqs, fee)
	checkValidTx(t, anteHandler, ctx, tx, false)

	acc1 = mapper.GetAccount(ctx, addr1)
	require.Equal(t, acc1.GetPubKey(), priv1.PubKey())

	// test public key not found
	msg = newTestMsg(addr2)
	msgs = []sdk.Msg{msg}
	tx = newTestTx(ctx, msgs, privs, []int64{1}, seqs, fee)
	sigs := tx.(StdTx).GetSignatures()
	sigs[0].PubKey = nil
	checkInvalidTx(t, anteHandler, ctx, tx, false, sdk.CodeInvalidPubKey)

	acc2 = mapper.GetAccount(ctx, addr2)
	require.Nil(t, acc2.GetPubKey())

	// test invalid signature and public key
	tx = newTestTx(ctx, msgs, privs, []int64{1}, seqs, fee)
	checkInvalidTx(t, anteHandler, ctx, tx, false, sdk.CodeInvalidPubKey)

	acc2 = mapper.GetAccount(ctx, addr2)
	require.Nil(t, acc2.GetPubKey())
}

func TestProcessPubKey(t *testing.T) {
	ms, capKey, _ := setupMultiStore()
	cdc := codec.New()
	RegisterBaseAccount(cdc)
	mapper := NewAccountMapper(cdc, capKey, ProtoBaseAccount)
	ctx := sdk.NewContext(ms, abci.Header{ChainID: "mychainid"}, false, log.NewNopLogger())
	// keys
	_, addr1 := privAndAddr()
	priv2, _ := privAndAddr()
	acc1 := mapper.NewAccountWithAddress(ctx, addr1)
	type args struct {
		acc      Account
		sig      StdSignature
		simulate bool
	}
	tests := []struct {
		name    string
		args    args
		wantErr bool
	}{
		{"no sigs, simulate off", args{acc1, StdSignature{}, false}, true},
		{"no sigs, simulate on", args{acc1, StdSignature{}, true}, false},
		{"pubkey doesn't match addr, simulate off", args{acc1, StdSignature{PubKey: priv2.PubKey()}, false}, true},
		{"pubkey doesn't match addr, simulate on", args{acc1, StdSignature{PubKey: priv2.PubKey()}, true}, false},
	}
	for _, tt := range tests {
		t.Run(tt.name, func(t *testing.T) {
			_, err := processPubKey(tt.args.acc, tt.args.sig, tt.args.simulate)
			require.Equal(t, tt.wantErr, !err.IsOK())
		})
	}
}

func TestConsumeSignatureVerificationGas(t *testing.T) {
	type args struct {
		meter  sdk.GasMeter
		pubkey crypto.PubKey
	}
	tests := []struct {
		name        string
		args        args
		gasConsumed int64
		wantPanic   bool
	}{
		{"PubKeyEd25519", args{sdk.NewInfiniteGasMeter(), ed25519.GenPrivKey().PubKey()}, ed25519VerifyCost, false},
		{"PubKeySecp256k1", args{sdk.NewInfiniteGasMeter(), secp256k1.GenPrivKey().PubKey()}, secp256k1VerifyCost, false},
		{"unknown key", args{sdk.NewInfiniteGasMeter(), nil}, 0, true},
	}
	for _, tt := range tests {
		t.Run(tt.name, func(t *testing.T) {
			if tt.wantPanic {
				require.Panics(t, func() { consumeSignatureVerificationGas(tt.args.meter, tt.args.pubkey) })
			} else {
				consumeSignatureVerificationGas(tt.args.meter, tt.args.pubkey)
				require.Equal(t, tt.args.meter.GasConsumed(), tt.gasConsumed)
			}
		})
	}
}<|MERGE_RESOLUTION|>--- conflicted
+++ resolved
@@ -110,13 +110,8 @@
 func TestAnteHandlerSigErrors(t *testing.T) {
 	// setup
 	ms, capKey, capKey2 := setupMultiStore()
-<<<<<<< HEAD
-	cdc := wire.NewCodec()
-	RegisterAccount(cdc)
-=======
-	cdc := codec.New()
-	RegisterBaseAccount(cdc)
->>>>>>> b09e8599
+	cdc := codec.New()
+	RegisterBaseAccount(cdc)
 	mapper := NewAccountMapper(cdc, capKey, ProtoBaseAccount)
 	feeCollector := NewFeeCollectionKeeper(cdc, capKey2)
 	anteHandler := NewAnteHandler(mapper, feeCollector)
@@ -168,13 +163,8 @@
 func TestAnteHandlerAccountNumbers(t *testing.T) {
 	// setup
 	ms, capKey, capKey2 := setupMultiStore()
-<<<<<<< HEAD
-	cdc := wire.NewCodec()
-	RegisterAccount(cdc)
-=======
-	cdc := codec.New()
-	RegisterBaseAccount(cdc)
->>>>>>> b09e8599
+	cdc := codec.New()
+	RegisterBaseAccount(cdc)
 	mapper := NewAccountMapper(cdc, capKey, ProtoBaseAccount)
 	feeCollector := NewFeeCollectionKeeper(cdc, capKey2)
 	anteHandler := NewAnteHandler(mapper, feeCollector)
@@ -232,13 +222,8 @@
 func TestAnteHandlerSequences(t *testing.T) {
 	// setup
 	ms, capKey, capKey2 := setupMultiStore()
-<<<<<<< HEAD
-	cdc := wire.NewCodec()
-	RegisterAccount(cdc)
-=======
-	cdc := codec.New()
-	RegisterBaseAccount(cdc)
->>>>>>> b09e8599
+	cdc := codec.New()
+	RegisterBaseAccount(cdc)
 	mapper := NewAccountMapper(cdc, capKey, ProtoBaseAccount)
 	feeCollector := NewFeeCollectionKeeper(cdc, capKey2)
 	anteHandler := NewAnteHandler(mapper, feeCollector)
@@ -315,13 +300,8 @@
 func TestAnteHandlerFees(t *testing.T) {
 	// setup
 	ms, capKey, capKey2 := setupMultiStore()
-<<<<<<< HEAD
-	cdc := wire.NewCodec()
-	RegisterAccount(cdc)
-=======
-	cdc := codec.New()
-	RegisterBaseAccount(cdc)
->>>>>>> b09e8599
+	cdc := codec.New()
+	RegisterBaseAccount(cdc)
 	mapper := NewAccountMapper(cdc, capKey, ProtoBaseAccount)
 	feeCollector := NewFeeCollectionKeeper(cdc, capKey2)
 	anteHandler := NewAnteHandler(mapper, feeCollector)
@@ -362,13 +342,8 @@
 func TestAnteHandlerMemoGas(t *testing.T) {
 	// setup
 	ms, capKey, capKey2 := setupMultiStore()
-<<<<<<< HEAD
-	cdc := wire.NewCodec()
-	RegisterAccount(cdc)
-=======
-	cdc := codec.New()
-	RegisterBaseAccount(cdc)
->>>>>>> b09e8599
+	cdc := codec.New()
+	RegisterBaseAccount(cdc)
 	mapper := NewAccountMapper(cdc, capKey, ProtoBaseAccount)
 	feeCollector := NewFeeCollectionKeeper(cdc, capKey2)
 	anteHandler := NewAnteHandler(mapper, feeCollector)
@@ -410,13 +385,8 @@
 func TestAnteHandlerMultiSigner(t *testing.T) {
 	// setup
 	ms, capKey, capKey2 := setupMultiStore()
-<<<<<<< HEAD
-	cdc := wire.NewCodec()
-	RegisterAccount(cdc)
-=======
-	cdc := codec.New()
-	RegisterBaseAccount(cdc)
->>>>>>> b09e8599
+	cdc := codec.New()
+	RegisterBaseAccount(cdc)
 	mapper := NewAccountMapper(cdc, capKey, ProtoBaseAccount)
 	feeCollector := NewFeeCollectionKeeper(cdc, capKey2)
 	anteHandler := NewAnteHandler(mapper, feeCollector)
@@ -466,13 +436,8 @@
 func TestAnteHandlerBadSignBytes(t *testing.T) {
 	// setup
 	ms, capKey, capKey2 := setupMultiStore()
-<<<<<<< HEAD
-	cdc := wire.NewCodec()
-	RegisterAccount(cdc)
-=======
-	cdc := codec.New()
-	RegisterBaseAccount(cdc)
->>>>>>> b09e8599
+	cdc := codec.New()
+	RegisterBaseAccount(cdc)
 	mapper := NewAccountMapper(cdc, capKey, ProtoBaseAccount)
 	feeCollector := NewFeeCollectionKeeper(cdc, capKey2)
 	anteHandler := NewAnteHandler(mapper, feeCollector)
@@ -552,13 +517,8 @@
 func TestAnteHandlerSetPubKey(t *testing.T) {
 	// setup
 	ms, capKey, capKey2 := setupMultiStore()
-<<<<<<< HEAD
-	cdc := wire.NewCodec()
-	RegisterAccount(cdc)
-=======
-	cdc := codec.New()
-	RegisterBaseAccount(cdc)
->>>>>>> b09e8599
+	cdc := codec.New()
+	RegisterBaseAccount(cdc)
 	mapper := NewAccountMapper(cdc, capKey, ProtoBaseAccount)
 	feeCollector := NewFeeCollectionKeeper(cdc, capKey2)
 	anteHandler := NewAnteHandler(mapper, feeCollector)
